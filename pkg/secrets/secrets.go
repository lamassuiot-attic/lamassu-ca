--- conflicted
+++ resolved
@@ -101,12 +101,8 @@
 )
 
 type Secrets interface {
-<<<<<<< HEAD
-	GetCAs(caType CAType) (Certs, error)
-=======
 	GetCAs() (Certs, error)
 	GetCA(aName string) (Cert, error)
->>>>>>> ce04a633
 	CreateCA(caName string, ca Cert) error
 	ImportCA(caName string, caImport CAImport) error
 	DeleteCA(caName string) error
