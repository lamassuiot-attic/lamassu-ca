package vault

import (
	"bytes"
	"crypto/ecdsa"
	"crypto/rsa"
	"crypto/x509"
	"encoding/json"
	"encoding/pem"
	"errors"
	"fmt"
	"math/big"
	"strconv"
	"strings"
	"time"

	"github.com/lamassuiot/lamassu-ca/pkg/secrets"

	"github.com/go-kit/kit/log"
	"github.com/go-kit/kit/log/level"

	"github.com/hashicorp/vault/api"
	"github.com/hashicorp/vault/helper/namespace"
	"github.com/hashicorp/vault/vault"
)

type vaultSecrets struct {
	client   *api.Client
	roleID   string
	secretID string
	logger   log.Logger
}

func NewVaultSecrets(address string, roleID string, secretID string, CA string, logger log.Logger) (*vaultSecrets, error) {
	conf := api.DefaultConfig()
	conf.Address = strings.ReplaceAll(conf.Address, "https://127.0.0.1:8200", address)
	tlsConf := &api.TLSConfig{CACert: CA}
	conf.ConfigureTLS(tlsConf)
	client, err := api.NewClient(conf)
	if err != nil {
		level.Error(logger).Log("err", err, "msg", "Could not create Vault API client")
		return nil, err
	}

	err = Login(client, roleID, secretID)
	if err != nil {
		level.Error(logger).Log("err", err, "msg", "Could not login into Vault")
		return nil, err
	}
	return &vaultSecrets{client: client, roleID: roleID, secretID: secretID, logger: logger}, nil
}

func Login(client *api.Client, roleID string, secretID string) error {
	loginPath := "auth/approle/login"
	options := map[string]interface{}{
		"role_id":   roleID,
		"secret_id": secretID,
	}
	resp, err := client.Logical().Write(loginPath, options)
	if err != nil {
		return err
	}
	client.SetToken(resp.Auth.ClientToken)
	return nil
}

func (vs *vaultSecrets) GetCA(caName string) (secrets.Cert, error) {
	resp, err := vs.client.Logical().Read(caName + "/cert/ca")
	if err != nil {
		level.Warn(vs.logger).Log("err", err, "msg", "Could not read "+caName+" certificate from Vault")
		return secrets.Cert{}, err
	}
	if resp == nil {
		level.Warn(vs.logger).Log("Mount path for PKI " + caName + " does not have a root CA")
		return secrets.Cert{}, err

	}
	cert, err := DecodeCert(caName, []byte(resp.Data["certificate"].(string)))
	if err != nil {
		err = errors.New("Cannot decode cert. Perhaps it is malphormed")
		level.Warn(vs.logger).Log("err", err)
		return secrets.Cert{}, err
	}
	pubKey, keyType, keyBits, keyStrength := getPublicKeyInfo(cert)
	hasExpired := cert.NotAfter.Before(time.Now())
	status := "issued"
	if hasExpired {
		status = "expired"
	}

	return secrets.Cert{
		SerialNumber: insertNth(toHexInt(cert.SerialNumber), 2),
		Status:       status,
		CRT:          resp.Data["certificate"].(string),
		CaName:       caName,
		PublicKey:    pubKey,
		C:            strings.Join(cert.Subject.Country, " "),
		ST:           strings.Join(cert.Subject.Province, " "),
		L:            strings.Join(cert.Subject.Locality, " "),
		O:            strings.Join(cert.Subject.Organization, " "),
		OU:           strings.Join(cert.Subject.OrganizationalUnit, " "),
		CN:           cert.Subject.CommonName,
		ValidFrom:    cert.NotBefore.String(),
		ValidTO:      cert.NotAfter.String(),
		KeyType:      keyType,
		KeyBits:      keyBits,
		KeyStrength:  keyStrength,
	}, nil
}

func (vs *vaultSecrets) GetCAs() (secrets.Certs, error) {
	resp, err := vs.client.Sys().ListMounts()
	if err != nil {
		level.Error(vs.logger).Log("err", err, "msg", "Could not obtain list of Vault mounts")
		return secrets.Certs{}, err
	}
	var CAs secrets.Certs
	for mount, mountOutput := range resp {
		if mountOutput.Type == "pki" {
			caName := strings.TrimSuffix(mount, "/")
			cert, err := vs.GetCA(caName)
			if err != nil {
				level.Error(vs.logger).Log("err", err, "msg", "Could not get CA cert for "+caName)
				continue
			}
			CAs.Certs = append(CAs.Certs, cert)
		}
	}
	level.Info(vs.logger).Log("msg", strconv.Itoa(len(CAs.Certs))+" obtained from Vault mounts")
	return CAs, nil
}

func (vs *vaultSecrets) CreateCA(CAName string, ca secrets.Cert) error {
<<<<<<< HEAD
	initPkiSecret(vs, CAName, ca.EnrollerTTL)
=======
	err := initPkiSecret(vs, CAName, ca.TTL)
	if err != nil {
		return err
	}
>>>>>>> 5d78f959
	options := map[string]interface{}{
		"key_type":          ca.KeyType,
		"key_bits":          ca.KeyBits,
		"country":           ca.C,
		"province":          ca.ST,
		"locality":          ca.L,
		"organization":      ca.O,
		"organization_unit": ca.OU,
		"common_name":       ca.CN,
		"ttl":               strconv.Itoa(ca.CaTTL) + "h",
	}
	_, err = vs.client.Logical().Write(CAName+"/root/generate/internal", options)
	if err != nil {
		level.Error(vs.logger).Log("err", err, "msg", "Could not intialize the root CA certificate for "+CAName+" CA on Vault")
		return err
	}
	return nil
}

func (vs *vaultSecrets) ImportCA(CAName string, caImport secrets.CAImport) error {
	err := initPkiSecret(vs, CAName, caImport.TTL)
	if err != nil {
		return err
	}
	options := map[string]interface{}{
		"pem_bundle": caImport.PEMBundle,
	}
	vs.client.Logical().Write(CAName+"/config/ca", options)
	return nil
}

func initPkiSecret(vs *vaultSecrets, CAName string, enrollerTTL int) error {
	mountInput := api.MountInput{Type: "pki", Description: ""}
	err := vs.client.Sys().Mount(CAName, &mountInput)
	if err != nil {
		level.Error(vs.logger).Log("err", err, "msg", "Could not create a new pki mount point on Vaul.t")
		if strings.Contains(err.Error(), "path is already in use") {
			return errors.New("Could no create CA \"" + CAName + "\". Already exists")
		} else {
			return err
		}
	}

	err = vs.client.Sys().PutPolicy(CAName+"-policy", "path \""+CAName+"*\" {\n capabilities=[\"create\", \"read\", \"update\", \"delete\", \"list\", \"sudo\"]\n}")
	if err != nil {
		level.Error(vs.logger).Log("err", err, "msg", "Could not create a new policy for "+CAName+" CA on Vault")
		return err
	}

	enrollerPolicy, err := vs.client.Sys().GetPolicy("enroller-ca-policy")
	if err != nil {
		level.Error(vs.logger).Log("err", err, "msg", "Error while modifying enroller-ca-policy policy on Vault")
		return err
	}

	policy, err := vault.ParseACLPolicy(namespace.RootNamespace, enrollerPolicy)
	if err != nil {
		level.Error(vs.logger).Log("err", err, "msg", "Error while parsing enroller-ca-policy policy")
		return err
	}

	rootPathRules := vault.PathRules{Path: CAName, Capabilities: []string{"create", "read", "update", "delete", "list", "sudo"}, IsPrefix: true}
	//caPathRules := vault.PathRules{Path: CAName + "/cert/ca", Capabilities: []string{"create", "read", "update", "delete", "list", "sudo"}}
	//enrollerPathRules := vault.PathRules{Path: CAName + "/roles/enroller", Capabilities: []string{"create", "read", "update", "delete", "list", "sudo"}}
	//policy.Paths = append(policy.Paths, &rootPathRules, &caPathRules, &enrollerPathRules)
	policy.Paths = append(policy.Paths, &rootPathRules)

	newPolicy := PolicyToString(*policy)

	err = vs.client.Sys().PutPolicy("enroller-ca-policy", newPolicy)
	if err != nil {
		level.Error(vs.logger).Log("err", err, "msg", "Error while modifying enroller-ca-policy policy on Vault")
		return err
	}

	_, err = vs.client.Logical().Write(CAName+"/roles/enroller", map[string]interface{}{
		"allow_any_name": true,
		"ttl":            strconv.Itoa(enrollerTTL) + "h",
		"max_ttl":        strconv.Itoa(enrollerTTL) + "h",
		"key_type":       "any",
	})
	if err != nil {
		level.Error(vs.logger).Log("err", err, "msg", "Could not create a new role for "+CAName+" CA on Vault")
		return err
	}
	return nil
}

func (vs *vaultSecrets) DeleteCA(ca string) error {
	deletePath := ca + "/root"
	_, err := vs.client.Logical().Delete(deletePath)
	if err != nil {
		level.Error(vs.logger).Log("err", err, "msg", "Could not delete "+ca+" certificate from Vault")
		return err
	}
	return nil
}

func (vs *vaultSecrets) GetIssuedCerts(caName string) (secrets.Certs, error) {
	var Certs secrets.Certs

	if caName == "" {
		cas, err := vs.GetCAs()
		if err != nil {
			level.Error(vs.logger).Log("err", err, "msg", "Could not get CAs from Vault")
		}
		for _, cert := range cas.Certs {
			certsSubset, err := vs.GetIssuedCerts(cert.CaName)
			if err != nil {
				level.Error(vs.logger).Log("err", err, "msg", "Error while getting issued cert subset for CA "+cert.CaName)
				continue
			}
			Certs.Certs = append(Certs.Certs, certsSubset.Certs...)
		}
	} else {
		getCertsPath := caName + "/certs"
		resp, err := vs.client.Logical().List(getCertsPath)
		if err != nil {
			level.Error(vs.logger).Log("err", err, "msg", "Could not read "+caName+" mount path from Vault")
			return secrets.Certs{}, err
		}

		caCert, err := vs.GetCA(caName)
		if err != nil {
			level.Error(vs.logger).Log("err", err, "msg", "Could not get CA cert for "+caName)
			return secrets.Certs{}, err
		}

		for _, elem := range resp.Data["keys"].([]interface{}) {
			certSerialID := elem.(string)
			if caCert.SerialNumber == certSerialID {
				continue
			}
			certResponse, err := vs.client.Logical().Read(caName + "/cert/" + certSerialID)
			if err != nil {
				level.Error(vs.logger).Log("err", err, "msg", "Could not read certificate "+certSerialID+" from CA "+caName)
				continue
			}
			cert, err := DecodeCert(caName, []byte(certResponse.Data["certificate"].(string)))
			if err != nil {
				err = errors.New("Cannot decode cert " + certSerialID + ". Perhaps it is malphormed")
				level.Warn(vs.logger).Log("err", err)
				continue
			}

			pubKey, keyType, keyBits, keyStrength := getPublicKeyInfo(cert)
			hasExpired := cert.NotAfter.Before(time.Now())
			status := "issued"
			if hasExpired {
				status = "expired"
			}
			revocation_time, err := certResponse.Data["revocation_time"].(json.Number).Int64()
			if err != nil {
				err = errors.New("revocation_time not an INT for cert " + certSerialID + ".")
				level.Warn(vs.logger).Log("err", err)
				continue
			}
			if revocation_time != 0 {
				status = "revoked"
			}

			Certs.Certs = append(Certs.Certs, secrets.Cert{
				SerialNumber: insertNth(toHexInt(cert.SerialNumber), 2),
				Status:       status,
				CRT:          certResponse.Data["certificate"].(string),
				CaName:       caName,
				PublicKey:    pubKey,
				C:            strings.Join(cert.Subject.Country, " "),
				ST:           strings.Join(cert.Subject.Province, " "),
				L:            strings.Join(cert.Subject.Locality, " "),
				O:            strings.Join(cert.Subject.Organization, " "),
				OU:           strings.Join(cert.Subject.OrganizationalUnit, " "),
				ValidFrom:    cert.NotBefore.String(),
				ValidTO:      cert.NotAfter.String(),
				CN:           cert.Subject.CommonName,
				KeyType:      keyType,
				KeyBits:      keyBits,
				KeyStrength:  keyStrength,
			})
		}
	}
	return Certs, nil

}

func (vs *vaultSecrets) DeleteCert(caName string, serialNumber string) error {
	options := map[string]interface{}{
		"serial_number": serialNumber,
	}
	_, err := vs.client.Logical().Write(caName+"/revoke", options)
	if err != nil {
		level.Error(vs.logger).Log("err", err, "msg", "Could not revoke cert with serial number "+serialNumber+" from CA "+caName)
		return err
	}
	return nil
}

func insertNth(s string, n int) string {
	var buffer bytes.Buffer
	var n_1 = n - 1
	var l_1 = len(s) - 1
	for i, rune := range s {
		buffer.WriteRune(rune)
		if i%n == n_1 && i != l_1 {
			buffer.WriteRune('-')
		}
	}
	return buffer.String()
}

func toHexInt(n *big.Int) string {
	return fmt.Sprintf("%x", n) // or %X or upper case
}

func DecodeCert(caName string, cert []byte) (x509.Certificate, error) {
	pemBlock, _ := pem.Decode(cert)
	if pemBlock == nil {
		err := errors.New("Cannot find the next formatted block")
		// level.Error(vs.logger).Log("err", err)
		return x509.Certificate{}, err
	}
	if pemBlock.Type != "CERTIFICATE" || len(pemBlock.Headers) != 0 {
		err := errors.New("Unmatched type of headers")
		// level.Error(vs.logger).Log("err", err)
		return x509.Certificate{}, err
	}
	caCert, err := x509.ParseCertificate(pemBlock.Bytes)
	if err != nil {
		// level.Error(vs.logger).Log("err", err, "msg", "Could not parse "+caName+" CA certificate")
		return x509.Certificate{}, err
	}
	return *caCert, nil
}

func getPublicKeyInfo(cert x509.Certificate) (string, string, int, string) {
	key := cert.PublicKeyAlgorithm.String()
	var keyBits int
	switch key {
	case "RSA":
		keyBits = cert.PublicKey.(*rsa.PublicKey).N.BitLen()
	case "ECDSA":
		keyBits = cert.PublicKey.(*ecdsa.PublicKey).Params().BitSize
	}
	publicKeyDer, _ := x509.MarshalPKIXPublicKey(cert.PublicKey)
	publicKeyBlock := pem.Block{
		Type:  "PUBLIC KEY",
		Bytes: publicKeyDer,
	}
	publicKeyPem := string(pem.EncodeToMemory(&publicKeyBlock))

	var keyStrength string = "unknown"
	switch key {
	case "RSA":
		if keyBits <= 2048 {
			keyStrength = "low"
		} else if keyBits > 2048 && keyBits <= 3072 {
			keyStrength = "medium"
		} else {
			keyStrength = "high"
		}
	case "ECDSA":
		if keyBits <= 128 {
			keyStrength = "low"
		} else if keyBits > 128 && keyBits <= 256 {
			keyStrength = "medium"
		} else {
			keyStrength = "high"
		}
	}

	return publicKeyPem, key, keyBits, keyStrength
}

func PolicyToString(policy vault.Policy) string {
	var policyString string = ""
	for i, p := range policy.Paths {
		pathPrefix := ""
		if p.IsPrefix {
			pathPrefix = "*"
		}
		policyString = policyString + "path \"" + p.Path + pathPrefix + "\" {\n capabilities=["
		for j, c := range p.Capabilities {
			policyString = policyString + "\"" + c + "\""
			if j < len(p.Capabilities)-1 {
				policyString = policyString + ","
			}
		}
		policyString = policyString + "]\n}"
		if i < len(policy.Paths)-1 {
			policyString = policyString + "\n"
		}
	}
	return policyString
}<|MERGE_RESOLUTION|>--- conflicted
+++ resolved
@@ -131,14 +131,10 @@
 }
 
 func (vs *vaultSecrets) CreateCA(CAName string, ca secrets.Cert) error {
-<<<<<<< HEAD
-	initPkiSecret(vs, CAName, ca.EnrollerTTL)
-=======
-	err := initPkiSecret(vs, CAName, ca.TTL)
-	if err != nil {
-		return err
-	}
->>>>>>> 5d78f959
+	err := initPkiSecret(vs, CAName, ca.CaTTL)
+	if err != nil {
+		return err
+	}
 	options := map[string]interface{}{
 		"key_type":          ca.KeyType,
 		"key_bits":          ca.KeyBits,
